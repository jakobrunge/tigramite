"""Tigramite toymodels."""

# Author: Jakob Runge <jakob@jakob-runge.com>
#
# License: GNU General Public License v3.0
from __future__ import print_function
import sys
import warnings
import copy
import math
import numpy as np

from tigramite.toymodels import structural_causal_processes as toys


def generate_linear_model_from_data(dataframe, parents, tau_max, realizations=100, 
                generate_noise_from='covariance',  
                T_data = None,
                model_params=None,
                data_transform=None,
                mask_type='y',
                boot_meanblocklength=1,
                seed=42,
                verbosity=0):
    """
    Fits a (contemporaneous and lagged) linear SCM to data, computes
    residuals, and then generates surrogate realizations with noise drawn
    with replacement from residuals or from a multivariate normal.
    
    Parameters
    ----------
    generate_noise_from : {'covariance', 'residuals'}
        Whether to generate the noise from a gaussian with same mean and covariance
        as residuals, or by drawing (with replacement) from the residuals.
<<<<<<< HEAD
    boot_meanblocklength : float, or in {'cube_root','from_autocorrelation'}
=======
    boot_meanblocklength : int or float, or in {'cube_root','from_autocorrelation'}
>>>>>>> 6c0ebfe7
        Mean block length for the stationary block-bootstrap. If 'cube_root' it is
        the cube root of the time series length. If 'from_autocorrelation', the 
        mean block length is determined from the decay of the autocorrelation
        as described in Politis and White (2004) and Patton et al. (2009).
    seed : int, optional(default = None)
        Seed for RandomState (default_rng)
    """

    from tigramite.models import Models
    from sklearn.linear_model import LinearRegression

    assert dataframe.analysis_mode == 'single'

    random_state = np.random.default_rng(seed)

    def lin_f(x): return x

    if model_params is None:
        model_params = {}

    N = dataframe.N
    T = dataframe.T[0]
    if T_data is None:
        T_data = T

    ## Estimate noise covariance matrix of residuals
    model = Models(dataframe=dataframe,
                     model=LinearRegression(**model_params),
                     data_transform=data_transform,
                     mask_type='y',
                     verbosity=0)

    model.fit_full_model(all_parents=parents, tau_max=tau_max, return_data=True)

    links_coeffs = {}
    for j in range(N):
        links_coeffs[j] = []
        if len(parents[j]) > 0:
            for ipar, par in enumerate(parents[j]):
                links_coeffs[j].append(((par[0], int(par[1])), model.fit_results[j]['model'].coef_[ipar], lin_f))
                if verbosity > 0:
                    print(j, ((par[0], int(par[1])), np.round(model.fit_results[j]['model'].coef_[ipar], 2),) )

    pred = model.predict_full_model(
                new_data=None,
                pred_params=None,
                cut_off='max_lag_or_tau_max')

    # Computes cov and mean, but internally also the residuals needed here
    cov, mean = model.get_residuals_cov_mean(new_data=None,
                pred_params=None,)

    if generate_noise_from == 'covariance':
        # cov = np.cov(overlapping_residuals, rowvar=0)
        # mean = np.mean(overlapping_residuals, axis=0)   # residuals should have zero mean due to prediction including constant
        if verbosity > 0:
            print('covariance')
            print(np.round(cov, 2))
            print('mean')
            print(np.round(mean, 2))

    overlapping_residuals = model.residuals
    len_residuals = len(overlapping_residuals)

    ## Construct linear Gaussian structural causal model with this noise structure and generate many realizations with same sample size as data
    transient_fraction = 0.2
    size = T_data + int(math.floor(transient_fraction*T_data))
    # datasets = {}

    if generate_noise_from == 'residuals':
        if boot_meanblocklength == 'cube_root':
            boot_meanblocklength = max(1,(T_data**(1/3)))
        elif boot_meanblocklength == 'from_autocorrelation':
            boot_meanblocklength = get_mean_block_length(overlapping_residuals.T)
            # Take maximum mean block length, corresponding to most persistent variable #
            boot_meanblocklength = np.max(boot_meanblocklength)
        elif type(boot_meanblocklength) in [int,float] and boot_meanblocklength >= 1:
            pass
        else:
            raise ValueError("boot_meanblocklength must be integer or float >= 1, 'cube_root', or 'from_autocorrelation'")
        # Probability of new block at each index #
        pnewblk = 1.0/float(boot_meanblocklength)

    for r in range(realizations):
        if generate_noise_from == 'covariance':
            noises = random_state.multivariate_normal(mean=mean, cov=cov, size=size)
        elif generate_noise_from == 'residuals':
            # Randomly sample the length of each block #
            blkslen = random_state.geometric(pnewblk,size=size+1)
            blkslen = blkslen[0:np.where(
                np.cumsum(blkslen)>size)[0][0]+1] #sum of block lengths cut to proper length
            blkslen[-1] = blkslen[-1]-(np.sum(blkslen)-size) #truncate last block to match proper length
            # Get the starting indices for the blocks #
            blk_strt = random_state.choice(np.arange(len_residuals),len(blkslen),replace=True)
            # Create the random sequence of indices #
            boot_draw = np.concatenate([np.arange(blk_strt[idx],blk_strt[idx]+blkslen[idx])
                                        for idx in range(len(blkslen))]) #the resampled indices
            boot_draw = boot_draw%len_residuals #wrap around (Politis and Romero, 1994 below Eq.(1))
            # Cut to proper length
            draw = boot_draw[:size]
            # draw = np.random.randint(0, len(overlapping_residuals), size)    
            noises = overlapping_residuals[draw]

        else: raise ValueError("generate_noise_from has to be either 'covariance' or 'residuals'")

        dataset = toys.structural_causal_process(links=links_coeffs, noises=noises, T=T_data, 
                                                     transient_fraction=transient_fraction)[0]
        if np.any(np.isinf(dataset)):
            raise ValueError("Infinite data")

        yield dataset

    # return self   #datasets


def get_acf(series, max_lag=None):
    """Returns autocorrelation function.

    Parameters
    ----------
    series : 1D-array
        data series to compute autocorrelation from

    max_lag : int, optional (default: None)
        maximum lag for autocorrelation function. If None is passed, 10% of
        the data series length are used.

    Returns
    -------
    autocorr : array of shape (max_lag + 1,)
        Autocorrelation function.
    """
    # Set the default max lag
    if max_lag is None:
        max_lag = int(max(5, 0.1*len(series)))
    # Initialize the result
    autocorr = np.ones(max_lag + 1)
    # Iterate over possible lags
    for lag in range(1, max_lag + 1):
        # Set the values
        y1_vals = series[lag:]
        y2_vals = series[:len(series) - lag]
        # Calculate the autocorrelation
        autocorr[lag] = np.corrcoef(y1_vals, y2_vals)[0, 1]
    return autocorr

def get_mean_block_length(array):
    """Returns optimal mean block length for significance and confidence tests.

    Determine mean block length for stationary bootstrap using approach in
    Politis and White (2004) with correction from Patton et al. (2009).
    The mean block length for each variable is output.
    Adapted from code of Andrew Patton (public.econ.duke.edu/~ap172/code.html)
    See also R documentation (public.econ.duke.edu/~ap172/R_Help.pdf)

    Politis, D. N., & White, H. (2004). Automatic Block-Length Selection for
    the Dependent Bootstrap. Econometric Reviews
    (PW2004)

    Patton, A., Politis, D. N., & White, H. (2009). Correction to “Automatic
    block-length selection for the dependent bootstrap” by D. Politis and
    H. White. Econometric Reviews
    (PPW2009)

    Parameters
    ----------
    array : array-like
        data array with X, Y, Z in rows and observations in columns

    Returns
    -------
    bsbhat : array of floats
        Optimal mean block length for the stationary bootstrap
        for each variable.
    """

    ### Helper functions ###
    def politis_lambda(ttt):
        '''
        lambda(t) equation of PW2004
        '''
        return(((abs(ttt)<(1/2)).astype(int)*1 + \
        (abs(ttt)>=(1/2)).astype(int)*(2*(1-abs(ttt)))) * \
        (abs(ttt)<=1).astype(int))

    def mlag(inmat,nlags=1,fill_val=np.nan):
        '''
        Generates a maxtrix of nlags for each variable of xmat
        xmat: n_samples*n_variables matrix (can be passed as a single array)
        nlags: number of lags to include in the output
        fill_val: fill value for the entries prior to the lag
        returns: xmat of dimensions n_samples*(n_variables*nlags)
                 where each lagged variable is a column
        Adapted from matlab code of James P. LeSage
        '''
        numdims = inmat.ndim
        if(numdims==1): #a single array was passed
            inmat = np.reshape(inmat,(len(inmat),1))
        n_obs,n_vars = np.shape(inmat)
        outmat = fill_val*np.ones((n_obs,n_vars*nlags))
        for ii in range(n_vars):
            outmat[:,ii*nlags:(ii+1)*nlags] = np.column_stack\
                ([np.append(lag*[np.nan],inmat[0:-1*lag,ii]) for lag in range(1,nlags+1)])
        if(numdims==1 and nlags==1): #outmat is a single array
            outmat = outmat.flatten()
        return(outmat)

    # Get the shape of the array
    dim, T = array.shape
    # Initiailize the indices
    indices = range(dim)

    ### Fixed parameters ###
    bigkn  = max(5,np.sqrt(np.log10(T))) #footnote c of PW2004
    smallc = 2 #footnote c of PW2004
    m_max  = math.ceil(np.sqrt(T)+bigkn) #Patton code and R documention
    b_max  = math.ceil(min(3*np.sqrt(T),T/3)) #Patton code and R documention
    ### Critical value for significance of autocorrelation ###
    critsignif = smallc*np.sqrt(np.log10(T)/T)
    ### Initialize array of optimal stationary bootstrap block sizes ###
    bsbhat = np.nan*np.ones(dim)
    ### Loop through variables ###
    for idx in indices:
        iivals       = np.copy(array[idx,:])
        iivalslagged = mlag(iivals,nlags=m_max)
        iivalslagged = iivalslagged[m_max:,:] #remove nan values from pre-lag entries
        corrcfs   = np.corrcoef(iivalslagged.T)[:,0] #autocorrelation
        is_small  = abs(corrcfs)<=critsignif #non-significant autocorrelation
        temp      = np.sum(np.row_stack([is_small[kk:-bigkn+kk]
                                         for kk in range(bigkn)]),axis=0)
        if(np.any(temp==bigkn)):
            # Find last index before autocorr drops below crit for at least Kn #
            mhat = np.where(temp==bigkn)[0][0]-1
            #note: use -1 to get index before drop
            #see fig.3 of PW2004: they say that mhat should be 1
            #(not 2 thus we need -1)
        else:
            # Required drop in autocorr does not occur #
            mhat = np.where(is_small==False)[0][-1] #last index of signif autocorr
        bigm = 2*mhat #p59 of PW2004
        bigm = min(bigm,m_max) #apply m_max limit
        if(bigm==0):
            bsbhat[idx] = 1 #single sample block size
        else:
            # Compute autocovariance from 0 to bigm #
            iivalslagged  = mlag(iivals,nlags=bigm+1)
            iivalslagged  = iivalslagged[bigm+1:,:]
            covcfs        = np.cov(iivalslagged.T)[:,0] #autocovariance
            # Compute Ghat of PW2004 #
            termr      = np.append(np.flip(covcfs)[:-1],covcfs) #Rhat(k) of PW2004
            termk      = abs(np.arange(-1*bigm,bigm+1,1)) #abs(k) of PW2004
            termlambda = politis_lambda(np.arange(-1*bigm,bigm+1,1)/bigm) #lambda(k/M) of PW2004
            bigghat    = np.sum(termlambda*termk*termr) #Ghat of PW2004
            # Compute D_SBhat of PW2004 #
            smallg0    = np.sum(termlambda*termr) #ghat(0) of PW2004
            dsbhat     = 2*smallg0**2 #see PPW2009
            # Compute b_opt,sbhat of PW2004 #
            bsbhat[idx] = (((2*bigghat**2)/dsbhat)*T)**(1/3)
    bsbhat = np.maximum(1,np.minimum(b_max,bsbhat))
    return(bsbhat)


if __name__ == '__main__':


    import tigramite
    from tigramite import data_processing as pp

    lin_f = lambda x: x
    links_coeffs = {0: [((0, -1), 0.98, lin_f), ((0, -2), -0.7, lin_f)],
                    1: [((1, -1), 0.9, lin_f), ((0, -1), 0.3, lin_f)],
                    2: [((2, -1), 0.9, lin_f), ((0, -2), -0.5, lin_f)],
                    3: [((3, -1), 0.9, lin_f)], #, ((4, -1), 0.4, lin_f)],
                    4: [((4, -1), 0.9, lin_f), ((3, 0), 0.5, lin_f)], #, ((3, -1), 0.3, lin_f)],
                    }
    T = 50     # time series length
    # Make some noise with different variance, alternatively just noises=None
    noises = None  # np.array([(1. + 0.2*float(j))*np.random.randn((T + int(math.floor(0.2*T)))) 
                       # for j in range(len(links_coeffs))]).T

    data, _ = toys.structural_causal_process(links_coeffs, T=T, noises=noises)
    T, N = data.shape

    # For generality, we include some masking
    mask = np.zeros(data.shape, dtype='int')
    mask[:int(T/2),0] = True
    # mask[int(T/2)+30:,1] = True
    # Create some missing samples at different time points
    data[11,0] = 9999.
    data[22,2] = 9999.
    data[33,3] = 9999.

    tau_max = 4
    # Initialize dataframe object, specify time axis and variable names
    var_names = [r'$X^0$', r'$X^1$', r'$X^2$', r'$X^3$', r'$X^4$']
    dataframe = pp.DataFrame(data, 
                             mask=mask,
                             missing_flag = 9999.,
                             datatime = {0:np.arange(len(data))}, 
                             var_names=var_names)
    parents = {}
    for j in links_coeffs:
        parents[j] = []
        for par in links_coeffs[j]:
            parents[j].append(par[0])
    print(parents)
    datasets = list(generate_linear_model_from_data(dataframe, parents=parents, 
                tau_max=tau_max, realizations=100, 
                generate_noise_from='residuals',
                boot_blocklength=3, #'from_autocorrelation',
                verbosity=0))
    print(datasets[0].shape)<|MERGE_RESOLUTION|>--- conflicted
+++ resolved
@@ -32,11 +32,7 @@
     generate_noise_from : {'covariance', 'residuals'}
         Whether to generate the noise from a gaussian with same mean and covariance
         as residuals, or by drawing (with replacement) from the residuals.
-<<<<<<< HEAD
-    boot_meanblocklength : float, or in {'cube_root','from_autocorrelation'}
-=======
     boot_meanblocklength : int or float, or in {'cube_root','from_autocorrelation'}
->>>>>>> 6c0ebfe7
         Mean block length for the stationary block-bootstrap. If 'cube_root' it is
         the cube root of the time series length. If 'from_autocorrelation', the 
         mean block length is determined from the decay of the autocorrelation
