--- conflicted
+++ resolved
@@ -1165,16 +1165,11 @@
             Arguments passed to method.
         boot_samples : int
             Number of bootstrap samples to draw.
-<<<<<<< HEAD
-        boot_meanblocklength : int, optional (default: 1)
-            Mean block length for stationary block-bootstrap.
-=======
         boot_meanblocklength : int or float, or in {'cube_root','from_autocorrelation'}
             Mean block length for the stationary block-bootstrap. If 'cube_root' it is
             the cube root of the time series length. If 'from_autocorrelation', the 
             mean block length is determined from the decay of the autocorrelation
             as described in Politis and White (2004) and Patton et al. (2009).
->>>>>>> 6c0ebfe7
         seed : int, optional(default = None)
             Seed for RandomState (default_rng)
         """
@@ -1200,11 +1195,7 @@
             print("\n##\n## Running Bootstrap of %s " % method +
                   "\n##\n" +
                   "\nboot_samples = %s \n" % boot_samples +
-<<<<<<< HEAD
-                  "\nboot_meanblocklength = %s \n" % boot_meanblocklength +
-=======
                   "\nboot_meanblocklength = %s \n" % boot_meanblocklength
->>>>>>> 6c0ebfe7
                   )
 
         method_args_bootstrap = deepcopy(method_args)
